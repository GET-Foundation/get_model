import logging
import os
import os.path
from typing import Any, Callable, Dict, List, Optional, Tuple

import numpy as np
import pandas as pd
import seaborn as sns
import torch
import zarr
from scipy.sparse import coo_matrix, load_npz, vstack
from torch.utils.data import Dataset
from tqdm import tqdm

from get_model.dataset.augmentation import (DataAugmentationForGETPeak,
                                            DataAugmentationForGETPeakFinetune)
from get_model.dataset.collate import get_rev_collate_fn
from get_model.dataset.io import (generate_paths, get_hierachical_ctcf_pos,
                                  prepare_sequence_idx)
from get_model.dataset.splitter import cell_splitter, chromosome_splitter
from get_model.dataset.zarr_dataset import \
    PretrainDataset as ZarrPretrainDataset
from get_model.dataset.zarr_dataset import DenseZarrIO

class PretrainDataset(Dataset):

    """
    Args:
        root (string): Root directory path.
        num_region_per_sample (integer): number of regions for each sample
        transform (callable, optional): A function/transform that takes in
            a sample and returns a transformed version.
            E.g, ``transforms.Normalize`` for regions.
     Attributes:
        samples (list): List of (sample, cell_index) tuples
        targets (list): The cell_index value for each sample in the dataset
    """

    def __init__(
        self,
        root: str,
        num_region_per_sample: int,
        is_train: bool = True,
        transform: Optional[Callable] = None,
        args: Optional[Any] = None,
    ) -> None:
        super(PretrainDataset, self).__init__()

        self.root = root
        self.transform = transform

        celltype_metadata_path = os.path.join(
            self.root, "data/cell_type_pretrain_human_bingren_shendure_apr2023.txt"
        )
        data_path = os.path.join(self.root, "")
        ctcf_path = os.path.join(
            self.root,
            "data/ctcf_motif_count.num_celltype_gt_5.feather",
        )
        ctcf = pd.read_feather(ctcf_path)
        # Chromosome	Start	End	num_celltype	strand_positive	strand_negative
        # 0	chr1	267963	268130	43	1.0	1.0
        # 1	chr1	586110	586234	9	2.0	1.0
        # 2	chr1	609306	609518	8	2.0	0.0
        # 3	chr1	610547	610776	14	3.0	0.0
        # 4	chr1	778637	778892	83	0.0	1.0

        (
            peaks,
            seqs,
            cells,
            _,
            _,
            ctcf_pos,
        ) = make_dataset(
            True,
            args.data_type,
            data_path,
            celltype_metadata_path,
            num_region_per_sample,
            args.leave_out_celltypes,
            args.leave_out_chromosomes,
            args.use_natac,
            args.use_seq,
            is_train,
            ctcf,
            args.sampling_step,
        )

        if seqs is not None:
            self.use_seq = True
        else:
            self.use_seq = False

        if len(peaks) == 0:
            msg = "Found 0 files in subfolders of: {}\n".format(self.root)
            raise RuntimeError(msg)

        if is_train:
            print("total train samples:", len(peaks))
        else:
            print("total test samples:", len(peaks))

        self.peaks = peaks
        self.seqs = seqs
        self.cells = cells
        self.ctcf_pos = ctcf_pos

    def __getitem__(self, index: int) -> Tuple[Any, Any, Any, Any]:
        """
        Args:
            index (int): Index

        Returns:
            tuple: (sample, target) where target is cell_index of the target cell.
        """
        peak = self.peaks[index]
        if self.use_seq:
            seq = self.seqs[index]
        else:
            seq = None
        cell = self.cells[index]
        ctcf_pos = self.ctcf_pos[index]

        if self.transform is not None:
            peak, seq, mask = self.transform(peak, seq)

        if peak.shape[0] == 1:
            peak = peak.squeeze(0)

        # seq: [200, 1000, 4]
        # peak: [200, 1000, 1]

        seq = torch.rand(peak.shape[0], 1000, 4)      # [200, 1000, 4]
        peak = torch.rand(peak.shape[0], 1000, 1)     # [200, 1000, 1]

        return peak, seq, mask, ctcf_pos

    def __len__(self) -> int:
        return len(self.peaks)


class ExpressionDataset(Dataset):

    """
    Args:
        root (string): Root directory path.
        num_region_per_sample (integer): number of regions for each sample
        transform (callable, optional): A function/transform that takes in
            a sample and returns a transformed version.
            E.g, ``transforms.Normalize`` for regions.
     Attributes:
        samples (list): List of (sample, cell_index) tuples
        targets (list): The cell_index value for each sample in the dataset
    """

    def __init__(
        self,
        root: str,
        num_region_per_sample: int,
        is_train: bool = True,
        transform: Optional[Callable] = None,
        args: Optional[Any] = None,
    ) -> None:
        super(ExpressionDataset, self).__init__()

        self.root = root
        self.transform = transform

        celltype_metadata_path = os.path.join(
            self.root, "data/cell_type_pretrain_human_bingren_shendure_apr2023.txt"
        )
        data_path = os.path.join(self.root, "")
        ctcf_path = os.path.join(
            self.root,
            "data/ctcf_motif_count.num_celltype_gt_5.feather",
        )
        ctcf = pd.read_feather(ctcf_path)
        # Chromosome	Start	End	num_celltype	strand_positive	strand_negative
        # 0	chr1	267963	268130	43	1.0	1.0
        # 1	chr1	586110	586234	9	2.0	1.0
        # 2	chr1	609306	609518	8	2.0	0.0
        # 3	chr1	610547	610776	14	3.0	0.0
        # 4	chr1	778637	778892	83	0.0	1.0

        (
            peaks,
            seqs,
            cells,
            targets,
            tssidx,
            ctcf_pos,
        ) = make_dataset(
            False,
            args.data_type,
            data_path,
            celltype_metadata_path,
            num_region_per_sample,
            args.leave_out_celltypes,
            args.leave_out_chromosomes,
            args.use_natac,
            args.use_seq,
            is_train,
            ctcf,
            args.sampling_step,
        )
        if seqs is not None:
            self.use_seq = True
        else:
            self.use_seq = False

        if len(peaks) == 0:
            msg = "Found 0 files in subfolders of: {}\n".format(self.root)
            raise RuntimeError(msg)

        if is_train:
            print("total train samples:", len(peaks))
        else:
            print("total test samples:", len(peaks))

        self.peaks = peaks
        self.seqs = seqs
        # self.cells = cells
        self.targets = targets
        self.ctcf_pos = ctcf_pos
        self.tssidxs = np.array(tssidx)

    def __getitem__(self, index: int) -> Tuple[Any, Any, Any, Any]:
        """
        Args:
            index (int): Index

        Returns:
            tuple: (sample, target) where target is cell_index of the target cell.
        """
        peak = self.peaks[index]
        if self.use_seq:
            seq = self.seqs[index]
        else:
            seq = None
        target = self.targets[index]
        tssidx = self.tssidxs[index]

        # cell = self.cells[index]
        ctcf_pos = self.ctcf_pos[index]

        if self.transform is not None:
            peak, seq, mask, target = self.transform(peak, seq, tssidx, target)
        if peak.shape[0] == 1:
            peak = peak.squeeze(0)
        return peak, seq, mask, ctcf_pos, target

    def __len__(self) -> int:
        return len(self.peaks)


def build_dataset(is_train, args):
    if args.data_set == "Pretrain":
        transform = DataAugmentationForGETPeak(args)
        print("Data Aug = %s" % str(transform))
        dataset = PretrainDataset(
            args.data_path,
            num_region_per_sample=args.num_region_per_sample,
            is_train=is_train,
            transform=transform,
            args=args,
        )

    elif args.data_set == "Expression":
        transform = DataAugmentationForGETPeakFinetune(args)
        dataset = ExpressionDataset(
            args.data_path,
            num_region_per_sample=args.num_region_per_sample,
            is_train=is_train,
            transform=transform,
            args=args,
        )

    else:
        raise NotImplementedError()

    return dataset

def setup_zarr_dataset(zarr_list, is_train, args, sequence_obj=None, dataset_size=40960):
    # get FILEPATH
    root = args.data_path
    codebase = os.path.dirname(os.path.dirname(
        os.path.dirname(os.path.abspath(__file__))))
    if sequence_obj is None:
        sequence_obj = DenseZarrIO(f'{args.data_path}/hg38.zarr', dtype='int8')
        sequence_obj.load_to_memory_dense()
    else:
        logging.info('sequence_obj is provided')
    dataset = ZarrPretrainDataset(zarr_list,
        f'{root}/hg38.zarr',
        f'{root}/hg38_motif_result.zarr', [
        f'{codebase}/data/hg38_4DN_average_insulation.ctcf.adjecent.feather', 
        f'{codebase}/data/hg38_4DN_average_insulation.ctcf.longrange.feather'], 
        peak_name=args.peak_name, insulation_subsample_ratio=0.8,
        additional_peak_columns=['Expression_positive', 'Expression_negative'], preload_count=args.preload_count, 
        n_packs=args.n_packs, max_peak_length=args.max_peak_length, center_expand_target=args.center_expand_target, n_peaks_lower_bound=args.n_peaks_lower_bound, n_peaks_upper_bound=args.n_peaks_upper_bound, use_insulation=args.use_insulation, sequence_obj=sequence_obj, leave_out_celltypes=args.leave_out_celltypes, leave_out_chromosomes=args.leave_out_chromosomes, is_train=is_train, non_redundant=args.non_redundant, dataset_size=dataset_size)
    # log all settings
    logging.info('data_path: %s' % str(args.data_path))
    logging.info('zarr_list: %s' % str(zarr_list))
    logging.info('peak_name: %s' % str(args.peak_name))
    logging.info('insulation_subsample_ratio: %s' % str(0.8))
    logging.info('additional_peak_columns: %s' % str(['Expression_positive', 'Expression_negative']))
    logging.info('preload_count: %s' % str(args.preload_count))
    logging.info('n_packs: %s' % str(args.n_packs))
    logging.info('max_peak_length: %s' % str(args.max_peak_length))
    logging.info('center_expand_target: %s' % str(args.center_expand_target))
    logging.info('n_peaks_lower_bound: %s' % str(args.n_peaks_lower_bound))
    logging.info('n_peaks_upper_bound: %s' % str(args.n_peaks_upper_bound))
    logging.info('use_insulation: %s' % str(args.use_insulation))
    logging.info('sequence_obj: %s' % str(sequence_obj))
    logging.info('leave_out_celltypes: %s' % str(args.leave_out_celltypes))
    logging.info('leave_out_chromosomes: %s' % str(args.leave_out_chromosomes))
    logging.info('is_train: %s' % str(is_train))
    logging.info('non_redundant: %s' % str(args.non_redundant))
    logging.info('dataset_size: %s' % str(dataset_size))

    return dataset



def build_dataset_zarr(is_train, args, sequence_obj=None):
    if is_train and args.data_set == "Pretrain":
        transform = DataAugmentationForGETPeak(args)
        print("Data Aug = %s" % str(transform))
        root = args.data_path
        # get FILEPATH
        codebase = os.path.dirname(os.path.dirname(
            os.path.dirname(os.path.abspath(__file__))))
        if sequence_obj is None:
            sequence_obj = DenseZarrIO(f'{root}/hg38.zarr', dtype='int8')
            sequence_obj.load_to_memory_dense()
        else:
            logging.info('sequence_obj is provided')
        dataset = ZarrPretrainDataset([f'{root}/shendure_fetal_dense.zarr',
                            f'{root}/bingren_adult_dense.zarr'],
                           f'{root}/hg38.zarr',
                           f'{root}/hg38_motif_result.zarr', [
                           f'{codebase}/data/hg38_4DN_average_insulation.ctcf.adjecent.feather', 
                           f'{codebase}/data/hg38_4DN_average_insulation.ctcf.longrange.feather'], 
                           peak_name=args.peak_name, preload_count=args.preload_count, insulation_subsample_ratio=0.8, n_packs=args.n_packs, max_peak_length=args.max_peak_length, center_expand_target=args.center_expand_target, n_peaks_lower_bound=args.n_peaks_lower_bound, n_peaks_upper_bound=args.n_peaks_upper_bound, use_insulation=args.use_insulation, sequence_obj=sequence_obj, leave_out_celltypes=args.leave_out_celltypes,
                           leave_out_chromosomes=args.leave_out_chromosomes, is_train=is_train, dataset_size=40960, )
    elif not is_train and args.eval_data_set == "Pretrain.GBM_eval":
        transform = DataAugmentationForGETPeak(args)
        print("Data Aug = %s" % str(transform))
        root = args.data_path
        # get FILEPATH
        # codebase = os.path.dirname(os.path.dirname(
        #    os.path.dirname(os.path.abspath(__file__))))
        codebase = "/pmglocal/alb2281/repos/get_model"
        if sequence_obj is None:
            sequence_obj = DenseZarrIO(f'{root}/hg38.zarr', dtype='int8')
            sequence_obj.load_to_memory_dense()
        else:
            logging.info('sequence_obj is provided')
        dataset = ZarrPretrainDataset([
            f'{root}/htan_gbm_dense.zarr',
                           ],
                           f'{root}/hg38.zarr',
                           f'{root}/hg38_motif_result.zarr', [
                           f'{codebase}/data/hg38_4DN_average_insulation.ctcf.adjecent.feather', 
                           f'{codebase}/data/hg38_4DN_average_insulation.ctcf.longrange.feather'], 
                           peak_name=args.peak_name, preload_count=args.preload_count, insulation_subsample_ratio=0.8, n_packs=args.n_packs, max_peak_length=args.max_peak_length, center_expand_target=args.center_expand_target, n_peaks_lower_bound=args.n_peaks_lower_bound, n_peaks_upper_bound=args.n_peaks_upper_bound, use_insulation=args.use_insulation, sequence_obj=sequence_obj, leave_out_celltypes=args.leave_out_celltypes,
                           leave_out_chromosomes=args.leave_out_chromosomes,  is_train=is_train, dataset_size=4096)
    elif is_train and args.data_set == "Expression_Finetune_Fetal":
        transform = DataAugmentationForGETPeak(args)
        print("Data Aug = %s" % str(transform))
        root = args.data_path
        # get FILEPATH
        # codebase = os.path.dirname(os.path.dirname(
        #    os.path.dirname(os.path.abspath(__file__))))
        codebase = "/pmglocal/alb2281/repos/get_model"
        if sequence_obj is None:
            sequence_obj = DenseZarrIO(f'{root}/hg38.zarr', dtype='int8')
            sequence_obj.load_to_memory_dense()
        else:
            logging.info('sequence_obj is provided')
        logging.info('Using Expression_Finetune_Fetal')
        dataset = ZarrPretrainDataset([
            f'{root}/shendure_fetal_dense.zarr',
            ],
                           f'{root}/hg38.zarr',
                           f'{root}/hg38_motif_result.zarr', [
                           f'{codebase}/data/hg38_4DN_average_insulation.ctcf.adjecent.feather', 
                           f'{codebase}/data/hg38_4DN_average_insulation.ctcf.longrange.feather'], 
                           peak_name=args.peak_name, insulation_subsample_ratio=0.8,
                           additional_peak_columns=['Expression_positive', 'Expression_negative'], preload_count=args.preload_count, 
                           n_packs=args.n_packs, max_peak_length=args.max_peak_length, center_expand_target=args.center_expand_target, n_peaks_lower_bound=args.n_peaks_lower_bound, n_peaks_upper_bound=args.n_peaks_upper_bound, use_insulation=args.use_insulation, sequence_obj=sequence_obj, leave_out_celltypes=args.leave_out_celltypes, leave_out_chromosomes=args.leave_out_chromosomes, is_train=is_train, non_redundant=args.non_redundant, dataset_size=65536)
    elif not is_train and args.eval_data_set == "Expression_Finetune_Fetal.fetal_eval":
        transform = DataAugmentationForGETPeak(args)
        print("Data Aug = %s" % str(transform))
        root = args.data_path
        # get FILEPATH
        codebase = os.path.dirname(os.path.dirname(
            os.path.dirname(os.path.abspath(__file__))))
        if sequence_obj is None:
            sequence_obj = DenseZarrIO(f'{root}/hg38.zarr', dtype='int8')
            sequence_obj.load_to_memory_dense()
        else:
            logging.info('sequence_obj is provided')

        logging.info('Using Expression_Finetune_Fetal.fetal_eval')
        dataset = ZarrPretrainDataset([
            f'{root}/shendure_fetal_dense.zarr',
            ],
                           f'{root}/hg38.zarr',
                           f'{root}/hg38_motif_result.zarr', [
                           f'{codebase}/data/hg38_4DN_average_insulation.ctcf.adjecent.feather', 
                           f'{codebase}/data/hg38_4DN_average_insulation.ctcf.longrange.feather'], 
                           peak_name=args.peak_name, insulation_subsample_ratio=0.8, additional_peak_columns=['Expression_positive', 'Expression_negative'], preload_count=args.preload_count, 
                           n_packs=args.n_packs, max_peak_length=args.max_peak_length, center_expand_target=args.center_expand_target, n_peaks_lower_bound=args.n_peaks_lower_bound, n_peaks_upper_bound=args.n_peaks_upper_bound, use_insulation=args.use_insulation, sequence_obj=sequence_obj, leave_out_celltypes=args.leave_out_celltypes,
<<<<<<< HEAD
                           leave_out_chromosomes=None, is_train=is_train, non_redundant=None, dataset_size=4096)
    elif is_train and args.data_set == "HTAN_GBM":
        transform = DataAugmentationForGETPeak(args)
        print("Data Aug = %s" % str(transform))
        root = args.data_path
        # get FILEPATH
        codebase = os.path.dirname(os.path.dirname(
            os.path.dirname(os.path.abspath(__file__))))
        if sequence_obj is None:
            sequence_obj = DenseZarrIO(f'{root}/hg38.zarr', dtype='int8')
            sequence_obj.load_to_memory_dense()
        else:
            logging.info('sequence_obj is provided')
        logging.info('Using HTAN_GBM') 
        dataset = ZarrPretrainDataset([
            f'{root}/htan_gbm_dense.zarr',
            ],
                           f'/pmglocal/alb2281/get_data/get_resources/hg38.zarr',
                           f'/pmglocal/alb2281/get_data/get_resources/hg38_motif_result.zarr', 
                           ['/manitou/pmg/users/xf2217/get_model/data/hg38_4DN_average_insulation.ctcf.adjecent.feather', '/manitou/pmg/users/xf2217/get_model/data/hg38_4DN_average_insulation.ctcf.longrange.feather'], 
                           peak_name=args.peak_name, insulation_subsample_ratio=0.8,
                           additional_peak_columns=['Expression_positive', 'Expression_negative'], preload_count=args.preload_count, 
                           n_packs=args.n_packs, max_peak_length=args.max_peak_length, center_expand_target=args.center_expand_target, n_peaks_lower_bound=args.n_peaks_lower_bound, n_peaks_upper_bound=args.n_peaks_upper_bound, use_insulation=args.use_insulation, sequence_obj=sequence_obj, leave_out_celltypes=args.leave_out_celltypes, leave_out_chromosomes=args.leave_out_chromosomes, is_train=is_train, non_redundant="max_depth", dataset_size=65536)
    elif not is_train and args.eval_data_set == "HTAN_GBM.eval":
        transform = DataAugmentationForGETPeak(args)
        print("Data Aug = %s" % str(transform))
        root = args.data_path
        # get FILEPATH
        codebase = os.path.dirname(os.path.dirname(
            os.path.dirname(os.path.abspath(__file__))))
        if sequence_obj is None:
            sequence_obj = DenseZarrIO(f'{root}/hg38.zarr', dtype='int8')
            sequence_obj.load_to_memory_dense()
        else:
            logging.info('sequence_obj is provided')

        logging.info('Using HTAN_GBM.eval')
        dataset = ZarrPretrainDataset([
            f"{root}/htan_gbm_dense.zarr",
            ],
                           f'/pmglocal/alb2281/get_data/get_resources/hg38.zarr',
                           f'/pmglocal/alb2281/get_data/get_resources/hg38_motif_result.zarr', 
                           ['/manitou/pmg/users/xf2217/get_model/data/hg38_4DN_average_insulation.ctcf.adjecent.feather', '/manitou/pmg/users/xf2217/get_model/data/hg38_4DN_average_insulation.ctcf.longrange.feather'], 
                           peak_name=args.peak_name, insulation_subsample_ratio=0.8, additional_peak_columns=['Expression_positive', 'Expression_negative'], preload_count=args.preload_count, 
                           n_packs=args.n_packs, max_peak_length=args.max_peak_length, center_expand_target=args.center_expand_target, n_peaks_lower_bound=args.n_peaks_lower_bound, n_peaks_upper_bound=args.n_peaks_upper_bound, use_insulation=args.use_insulation, sequence_obj=sequence_obj, leave_out_celltypes=args.leave_out_celltypes,
                           leave_out_chromosomes=args.leave_out_chromosomes, is_train=is_train, non_redundant="max_depth", dataset_size=4096)
=======
                           leave_out_chromosomes=args.leave_out_chromosomes, is_train=is_train, non_redundant=args.non_redundant, dataset_size=4096)
>>>>>>> f8e13e60
        
    else:
        raise NotImplementedError()

    return dataset


def make_dataset(
    is_pretrain: bool,
    datatypes: str,
    data_path: str,
    celltype_metadata_path: str,
    num_region_per_sample: int,
    leave_out_celltypes: str,
    leave_out_chromosomes: str,
    use_natac: bool,
    use_seq: bool,
    is_train: bool,
    ctcf: pd.DataFrame,
    step: int = 200,
) -> Tuple[
    List[coo_matrix], List[np.ndarray], List[str], List[coo_matrix], List[np.ndarray], List[np.ndarray]
]:
    """
    Generates a dataset for training or testing.

    Args:
        is_pretrain (bool): Whether it is a pretraining dataset.
        datatypes (str): String of comma-separated data types.
        data_path (str): Path to the data.
        celltype_metadata (str): Path to the celltype metadata file.
        num_region_per_sample (int): Number of regions per sample.
        leave_out_celltypes (str): String of comma-separated cell types to leave out.
        leave_out_chromosomes (str): String of comma-separated chromosomes to leave out.
        use_natac (bool): Whether to use peak data with no ATAC count values.
        use_seq (bool): Whether to use sequence data.
        is_train (bool): Whether it is a training dataset.
        ctcf (pd.DataFrame): CTCF data.
        step (int, optional): Step size for generating samples. Defaults to 200.

    Returns:
        Tuple[List[ATACSample], List[str], List[coo_matrix], List[np.ndarray], List[np.ndarray]]: A tuple containing the generated dataset,
        cell labels, target data, TSS indices, and CTCF position segmentation.
    """
    celltype_metadata = pd.read_csv(celltype_metadata_path, sep=",", dtype=str)

    # generate file id list
    file_id_list, cell_dict, datatype_dict = cell_splitter(
        celltype_metadata,
        leave_out_celltypes,
        datatypes,
        is_train=is_train,
        is_pretrain=is_pretrain,
    )

    # initialize lists
    peak_list = []
    if use_seq:
        seq_list = []
    else:
        seq_list = None
    cell_list = []
    if not is_pretrain:
        target_list = []
        tssidx_list = []
    else:
        target_list = None
        tssidx_list = None
    ctcf_pos_list = []

    for file_id in tqdm(file_id_list):
        print(file_id)
        cell_label = cell_dict[file_id]
        data_type = datatype_dict[file_id]

        # generate file paths
        paths_dict = generate_paths(
            file_id, data_path, data_type, use_natac=use_natac)

        # read celltype peak annotation files
        celltype_annot = pd.read_csv(paths_dict["celltype_annot_csv"], sep=",")

        # prepare sequence idx
        if use_seq:
            if not os.path.exists(paths_dict["seq_npz"]):
                continue
            seq_data = zarr.load(paths_dict["seq_npz"])['arr_0']
            celltype_annot = prepare_sequence_idx(
                celltype_annot, num_region_per_sample)

        # Compute sample specific CTCF position segmentation
        # ctcf_pos = get_hierachical_ctcf_pos(
        #     celltype_annot, ctcf, cut=[5, 10, 20, 50, 100, 200]
        # )
        ctcf_pos = None

        # load data
        try:
            peak_data = load_npz(paths_dict["peak_npz"])
            print("feature shape:", peak_data.shape)
        except:
            print("File not exist - FILE ID: ", file_id)
            continue

        if not is_pretrain:
            target_data = np.load(paths_dict["target_npy"])
            tssidx_data = np.load(paths_dict["tssidx_npy"])
            print("target shape:", target_data.shape)

        # Get input chromosomes
        all_chromosomes = celltype_annot["Chromosome"].unique().tolist()
        input_chromosomes = chromosome_splitter(
            all_chromosomes, leave_out_chromosomes, is_train=is_train
        )
        print('input_chromosomes:', input_chromosomes)

        # Generate sample list
        for chromosome in input_chromosomes:
            idx_peak_list = celltype_annot.index[
                celltype_annot["Chromosome"] == chromosome
            ].tolist()
            idx_peak_start = idx_peak_list[0]
            idx_peak_end = idx_peak_list[-1]
            # NOTE: overlapping split chrom
            for i in range(idx_peak_start, idx_peak_end, step):
                # add some randomization
                shift = np.random.randint(-step//2, step//2)
                start_index = max(0, i + shift)
                end_index = start_index + num_region_per_sample

                # sanity check
                if end_index > idx_peak_end:
                    print("end_index > idx_peak_end")
                    continue
                celltype_annot_i = celltype_annot.iloc[start_index:end_index, :]
                if celltype_annot_i.iloc[-1].End - celltype_annot_i.iloc[0].Start > 5000000:
                    # change end_index to avoid too large region
                    # find the region that is < 5000000 apart from the start
                    end_index = celltype_annot_i[celltype_annot_i.End -
                                                 celltype_annot_i.Start < 5000000].index[-1]
                if celltype_annot_i["Start"].min() < 0:
                    continue

                # data generation
                peak_data_i = coo_matrix(peak_data[start_index:end_index])
                if use_seq:
                    # old loading mechanism when using sparse npz
                    # seq_start_idx = celltype_annot_i["SeqStartIdx"].min()
                    # seq_end_idx = celltype_annot_i["SeqEndIdx"].max()
                    seq_data_i = seq_data[start_index:end_index]
                # sample_data_i = ATACSample(sample_data_i, seq_data_i)

                # ctcf_pos_i = ctcf_pos[start_index:end_index]
                # ctcf_pos_i = ctcf_pos_i - ctcf_pos_i.min(0, keepdims=True)  # (200,5)
                ctcf_pos_i = 0
                if not is_pretrain:
                    target_i = coo_matrix(target_data[start_index:end_index])
                    tssidx_i = tssidx_data[start_index:end_index]

                if peak_data_i.shape[0] == num_region_per_sample:
                    peak_list.append(peak_data_i)
                    if use_seq:
                        seq_list.append(seq_data_i)
                    cell_list.append(cell_label)
                    if not is_pretrain:
                        target_list.append(target_i)
                        tssidx_list.append(tssidx_i)
                    ctcf_pos_list.append(ctcf_pos_i)

                else:
                    # TODO: add padding
                    continue
                    # padding to make sure the length is the same
                    # pad_len = num_region_per_sample - len(peak_data_i)
                    # peak_data_i = vstack(
                    #     [peak_data_i, coo_matrix((pad_len, peak_data_i.shape[1]))]
                    # )
                    # if use_seq:
                    #     seq_data_i = np.vstack(
                    #         [seq_data_i, np.zeros((pad_len, seq_data_i.shape[1]))]
                    #     )
                    # ctcf_pos_i = np.vstack(
                    #     [ctcf_pos_i, np.zeros((pad_len, ctcf_pos_i.shape[1]))])

    if seq_list is None:
        return peak_list, np.zeros((len(peak_list))), cell_list, target_list, tssidx_list, ctcf_pos_list
    return peak_list, seq_list, cell_list, target_list, tssidx_list, ctcf_pos_list<|MERGE_RESOLUTION|>--- conflicted
+++ resolved
@@ -413,7 +413,6 @@
                            f'{codebase}/data/hg38_4DN_average_insulation.ctcf.longrange.feather'], 
                            peak_name=args.peak_name, insulation_subsample_ratio=0.8, additional_peak_columns=['Expression_positive', 'Expression_negative'], preload_count=args.preload_count, 
                            n_packs=args.n_packs, max_peak_length=args.max_peak_length, center_expand_target=args.center_expand_target, n_peaks_lower_bound=args.n_peaks_lower_bound, n_peaks_upper_bound=args.n_peaks_upper_bound, use_insulation=args.use_insulation, sequence_obj=sequence_obj, leave_out_celltypes=args.leave_out_celltypes,
-<<<<<<< HEAD
                            leave_out_chromosomes=None, is_train=is_train, non_redundant=None, dataset_size=4096)
     elif is_train and args.data_set == "HTAN_GBM":
         transform = DataAugmentationForGETPeak(args)
@@ -460,9 +459,6 @@
                            peak_name=args.peak_name, insulation_subsample_ratio=0.8, additional_peak_columns=['Expression_positive', 'Expression_negative'], preload_count=args.preload_count, 
                            n_packs=args.n_packs, max_peak_length=args.max_peak_length, center_expand_target=args.center_expand_target, n_peaks_lower_bound=args.n_peaks_lower_bound, n_peaks_upper_bound=args.n_peaks_upper_bound, use_insulation=args.use_insulation, sequence_obj=sequence_obj, leave_out_celltypes=args.leave_out_celltypes,
                            leave_out_chromosomes=args.leave_out_chromosomes, is_train=is_train, non_redundant="max_depth", dataset_size=4096)
-=======
-                           leave_out_chromosomes=args.leave_out_chromosomes, is_train=is_train, non_redundant=args.non_redundant, dataset_size=4096)
->>>>>>> f8e13e60
         
     else:
         raise NotImplementedError()

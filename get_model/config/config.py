from ast import Dict
from dataclasses import dataclass, field
from typing import Any, Generic, TypeVar

from hydra.core.config_store import ConfigStore
from omegaconf import MISSING

from get_model.model.model_refactored import BaseGETModelConfig, GETChrombpNetBiasModelConfig
from typing import Optional

T = TypeVar("T")


def default_cfg():
    return field(default_factory=T)


def get_target_from_class_name(class_name: str) -> str:
    # TODO change this to the correct path
    return f"get_model.model.model_refactored.{class_name}"


@dataclass
class ModelConfig(Generic[T]):
    _target_: str = field(
        default_factory=lambda: get_target_from_class_name(T.__name__))
    cfg: T = default_cfg()


@dataclass
class DatasetConfig:
<<<<<<< HEAD
    data_set: str = "Expression_Finetune_Fetal"
    eval_data_set: str = "Expression_Finetune_Fetal.fetal_eval"
    zarr_dirs: list = MISSING
=======
    zarr_dirs: list = MISSING

    # peaks
>>>>>>> 8b9f121a
    n_peaks_lower_bound: int = 5
    n_peaks_upper_bound: int = 10
    max_peak_length: int = 5000
    center_expand_target: int = 500
    padding: int = 0
    peak_name: str = "peaks_q0.01_tissue_open_exp"
    negative_peak_name: str | None = None
    negative_peak_ratio: float = 0
    additional_peak_columns: list = field(default_factory=lambda: [
        'Expression_positive', 'Expression_negative', 'aTPM', 'TSS'])
    random_shift_peak: int = 10

    # insulation
    use_insulation: bool = False
    insulation_subsample_ratio: int = 1

    # hic
    hic_path: str | None = None

    # performance
    preload_count: int = 10
<<<<<<< HEAD
    random_shift_peak: int|None = None
=======
>>>>>>> 8b9f121a
    pin_mem: bool = True
    n_packs: int = 1

    # leave-out & filtering
    keep_celltypes: str | None = None
    leave_out_celltypes: str | None = "Astrocyte"
    leave_out_chromosomes: str | None = "chr4,chr14"
    non_redundant: bool = False
    filter_by_min_depth: bool = False

    # Augmentation & perturbation
    mask_ratio: float = 0.5
    peak_inactivation: str | None = None
    mutations: str | None = None
<<<<<<< HEAD
    non_redundant: bool = False
    filter_by_min_depth: bool = False
    hic_path: str | None = None
    # dataset_configs: dict = MISSING
=======

    # Dataset size
>>>>>>> 8b9f121a
    dataset_size: int = 40960
    eval_dataset_size: int = 4096


@dataclass
class RegionDatasetConfig:
    root: str = '/home/xf2217/Projects/new_finetune_data_all'
    metadata_path: str = 'cell_type_align.txt'
    num_region_per_sample: int = 900
    transform: Optional[Any] = None
    data_type: str = 'fetal'
    leave_out_celltypes: str = 'Astrocytes'
    leave_out_chromosomes: str = 'chr4,chr14'
    use_natac: bool = True
    sampling_step: int = 100


@dataclass
class OptimizerConfig:
    lr: float = 0.001
    min_lr: float = 0.0001
    weight_decay: float = 0.05
    opt: str = 'adamw'
    opt_eps: float = 1e-8
    opt_betas: list = field(default_factory=lambda: [0.9, 0.95])


@dataclass
class TrainingConfig:
    save_ckpt_freq: int = 10
    epochs: int = 100
    warmup_epochs: int = 5
    accumulate_grad_batches: int = 1
    clip_grad: float | None = None
    use_fp16: bool = True


@dataclass
class WandbConfig:
    project_name: str = "pretrain"
    run_name: str = "experiment_1"


@dataclass
class FinetuneConfig:
    checkpoint: str | None = None
    model_prefix: str = "model."
    patterns_to_freeze: list = field(default_factory=lambda: [
        "motif_scanner"])


@dataclass
class MachineConfig:
    codebase: str = MISSING
    data_path: str = MISSING
    output_dir: str = MISSING
    num_devices: int = 1
    num_workers: int = 32
    batch_size: int = 16


@dataclass
class TaskConfig:
    test_mode: str = 'predict'
    gene_list: list = MISSING
    layer_names: list = field(default_factory=lambda: ['atac_attention'])
    mutations: str | None = None


@dataclass
class Config:
    stage: str = 'fit'
    dataset_name: str = MISSING
    assembly: str = 'hg38'
    model: Any = MISSING
    machine: MachineConfig = field(default_factory=MachineConfig)
    dataset: DatasetConfig = field(
        default_factory=DatasetConfig)
    training: TrainingConfig = field(default_factory=TrainingConfig)
    optimizer: OptimizerConfig = field(default_factory=OptimizerConfig)
    wandb: WandbConfig = field(default_factory=WandbConfig)
    finetune: FinetuneConfig = field(default_factory=FinetuneConfig)
    task: TaskConfig = field(
        default_factory=TaskConfig)


@dataclass
class RegionConfig:
    stage: str = 'fit'
    assembly: str = 'hg38'
    model: Any = MISSING
    machine: MachineConfig = field(default_factory=MachineConfig)
    dataset: RegionDatasetConfig = field(
        default_factory=RegionDatasetConfig)
    training: TrainingConfig = field(default_factory=TrainingConfig)
    optimizer: OptimizerConfig = field(default_factory=OptimizerConfig)
    wandb: WandbConfig = field(default_factory=WandbConfig)
    finetune: FinetuneConfig = field(default_factory=FinetuneConfig)
    task: TaskConfig = field(
        default_factory=TaskConfig)


cs = ConfigStore.instance()
cs.store(name="base_config", node=Config)

csr = ConfigStore.instance()
csr.store(name="base_region_config", node=RegionConfig)<|MERGE_RESOLUTION|>--- conflicted
+++ resolved
@@ -29,15 +29,9 @@
 
 @dataclass
 class DatasetConfig:
-<<<<<<< HEAD
-    data_set: str = "Expression_Finetune_Fetal"
-    eval_data_set: str = "Expression_Finetune_Fetal.fetal_eval"
-    zarr_dirs: list = MISSING
-=======
     zarr_dirs: list = MISSING
 
     # peaks
->>>>>>> 8b9f121a
     n_peaks_lower_bound: int = 5
     n_peaks_upper_bound: int = 10
     max_peak_length: int = 5000
@@ -48,7 +42,7 @@
     negative_peak_ratio: float = 0
     additional_peak_columns: list = field(default_factory=lambda: [
         'Expression_positive', 'Expression_negative', 'aTPM', 'TSS'])
-    random_shift_peak: int = 10
+    random_shift_peak: int|None = None
 
     # insulation
     use_insulation: bool = False
@@ -59,10 +53,6 @@
 
     # performance
     preload_count: int = 10
-<<<<<<< HEAD
-    random_shift_peak: int|None = None
-=======
->>>>>>> 8b9f121a
     pin_mem: bool = True
     n_packs: int = 1
 
@@ -77,15 +67,8 @@
     mask_ratio: float = 0.5
     peak_inactivation: str | None = None
     mutations: str | None = None
-<<<<<<< HEAD
-    non_redundant: bool = False
-    filter_by_min_depth: bool = False
-    hic_path: str | None = None
-    # dataset_configs: dict = MISSING
-=======
 
     # Dataset size
->>>>>>> 8b9f121a
     dataset_size: int = 40960
     eval_dataset_size: int = 4096
 

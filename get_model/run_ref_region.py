import logging
from functools import partial

import lightning as L
import pandas as pd
import seaborn as sns
import torch
import torch.utils.data
import zarr
from hydra.utils import instantiate
from lightning.pytorch.callbacks import LearningRateMonitor, ModelCheckpoint
from lightning.pytorch.loggers import CSVLogger, WandbLogger
from lightning.pytorch.plugins import MixedPrecision
from matplotlib import pyplot as plt
from minlora import LoRAParametrization
from minlora.model import add_lora_by_name
from omegaconf import MISSING, DictConfig, OmegaConf
<<<<<<< HEAD
# from minlora import add_lora, merge_lora
=======

>>>>>>> 6d500b29
import wandb
from get_model.config.config import *
from get_model.dataset.zarr_dataset import (
    InferenceReferenceRegionDataset,
    PerturbationInferenceReferenceRegionDataset, ReferenceRegionDataset,
    ReferenceRegionMotif, ReferenceRegionMotifConfig)
from get_model.model.model_refactored import *
from get_model.model.modules import *
from get_model.optim import LayerDecayValueAssigner, create_optimizer
from get_model.run import GETDataModule, LitModel, get_insulation_overlap
from get_model.utils import (cosine_scheduler, extract_state_dict,
                             load_checkpoint, load_state_dict,
                             recursive_detach, recursive_numpy,
                             recursive_save_to_zarr, rename_state_dict)


class ReferenceRegionDataModule(GETDataModule):
    def __init__(self, cfg: DictConfig):
        super().__init__(cfg)
        logging.info("Init ReferenceRegionDataModule")
        cfg.dataset.reference_region_motif['root'] = self.cfg.machine.data_path
        self.reference_region_motif_cfg = ReferenceRegionMotifConfig(
            **cfg.dataset.reference_region_motif)
        self.reference_region_motif = ReferenceRegionMotif(
            self.reference_region_motif_cfg)
        print(self.reference_region_motif)

    def build_from_zarr_dataset(self, zarr_dataset):
        return ReferenceRegionDataset(self.reference_region_motif, zarr_dataset, quantitative_atac=self.cfg.dataset.quantitative_atac, sampling_step=self.cfg.dataset.sampling_step)

    def build_inference_reference_region_dataset(self, zarr_dataset):
        return InferenceReferenceRegionDataset(self.reference_region_motif, zarr_dataset, quantitative_atac=self.cfg.dataset.quantitative_atac, sampling_step=self.cfg.dataset.sampling_step)

    def build_perturbation_inference_dataset(self, zarr_dataset, perturbations, mode='peak_inactivation'):
        inference_dataset = self.build_inference_reference_region_dataset(
            zarr_dataset)
        print("Perturbations mode", mode)
        return PerturbationInferenceReferenceRegionDataset(inference_dataset, perturbations, mode=mode)

    def setup(self, stage=None):
        super().setup(stage)
        if stage == 'fit' or stage is None:
            self.dataset_train = self.build_from_zarr_dataset(
                self.dataset_train)
            self.dataset_val = self.build_from_zarr_dataset(self.dataset_val)
        if stage == 'predict':
            if self.cfg.task.test_mode == 'predict':
                self.dataset_predict = self.build_from_zarr_dataset(
                    self.dataset_predict)
            elif self.cfg.task.test_mode == 'inference' or self.cfg.task.test_mode == 'interpret' or self.cfg.task.test_mode == 'interpret_captum':
                self.dataset_predict = self.build_inference_reference_region_dataset(
                    self.dataset_predict)
            elif 'perturb' in self.cfg.task.test_mode:
                self.mutations = pd.read_csv(self.cfg.task.mutations, sep='\t')
                perturb_mode = 'mutation' if 'mutation' in self.cfg.task.test_mode else 'peak_inactivation'
                self.dataset_predict = self.build_perturbation_inference_dataset(
                    self.dataset_predict.inference_dataset, self.mutations, mode=perturb_mode
                )
        if stage == 'validate':
            self.dataset_val = self.build_from_zarr_dataset(self.dataset_val)

    def train_dataloader(self):
        return torch.utils.data.DataLoader(
            self.dataset_train,
            batch_size=self.cfg.machine.batch_size,
            num_workers=self.cfg.machine.num_workers,
            drop_last=True,
            shuffle=True,
        )

    def val_dataloader(self):
        return torch.utils.data.DataLoader(
            self.dataset_val,
            batch_size=self.cfg.machine.batch_size,
            num_workers=self.cfg.machine.num_workers,
            drop_last=True,
        )

    def test_dataloader(self):
        return torch.utils.data.DataLoader(
            self.dataset_test,
            batch_size=self.cfg.machine.batch_size,
            num_workers=self.cfg.machine.num_workers,
            drop_last=True,
        )

    def predict_dataloader(self):
        return torch.utils.data.DataLoader(
            self.dataset_predict,
            batch_size=self.cfg.machine.batch_size,
            num_workers=self.cfg.machine.num_workers,
            drop_last=False,
            shuffle=False,
        )


class RegionLitModel(LitModel):
    def __init__(self, cfg: DictConfig):
        super().__init__(cfg)
        self.min_exp_loss = float('inf')
        self.exp_overfit_count = 0
        self.exp_overfit_threshold = 1

    def validation_step(self, batch, batch_idx):
        loss, pred, obs = self._shared_step(batch, batch_idx, stage='val')
        # print(pred['exp'].detach().cpu().numpy().flatten().max(),
        #       obs['exp'].detach().cpu().numpy().flatten().max())

        # if size of obs is too large, subsample 2000 elements
        if 'hic' in obs:
            idx = np.random.choice(
                obs['hic'].flatten().shape[0], 1000, replace=False)
            obs['hic'] = obs['hic'].flatten()[idx]
            pred['hic'] = pred['hic'].flatten()[idx]
        
        if 'abc' in obs:
            idx = np.random.choice(
                obs['abc'].flatten().shape[0], 1000, replace=False)
            obs['abc'] = obs['abc'].flatten()[idx]
            pred['abc'] = pred['abc'].flatten()[idx]

        if self.cfg.eval_tss:
            tss_idx = batch['mask']
                # pred[key] = (pred[key] * tss_idx)
                # obs[key] = (obs[key] * tss_idx)
            pred['exp'] = pred['exp'][tss_idx > 0].flatten()
            obs['exp'] = obs['exp'][tss_idx > 0].flatten()

        metrics = self.metrics(pred, obs)
        if batch_idx == 0 and self.cfg.log_image:
            # log one example as scatter plot
            for key in pred:
                plt.clf()
                self.logger.experiment.log({
                    f"scatter_{key}": wandb.Image(sns.scatterplot(y=pred[key].detach().cpu().numpy().flatten(), x=obs[key].detach().cpu().numpy().flatten()))
                })
        # if distributed, set sync_dist=True
        distributed = self.cfg.machine.num_devices > 1
        self.log_dict(
            metrics, batch_size=self.cfg.machine.batch_size, sync_dist=distributed)
        self.log("val_loss", loss,
                 batch_size=self.cfg.machine.batch_size, sync_dist=distributed)
    def on_train_epoch_end(self):
        # get loss from the last epoch
        if 'val_exp_loss' not in self.trainer.callback_metrics:
            return
        val_exp_loss = self.trainer.callback_metrics['val_exp_loss']
        if val_exp_loss < self.min_exp_loss:
            self.min_exp_loss = val_exp_loss
        else:
            self.exp_overfit_count += 1
        if self.exp_overfit_count > self.exp_overfit_threshold:
            # freeze encoder, region_embed, head_exp
            # self.model.freeze_layers(
            #     patterns_to_freeze=['encoder', 'region_embed', 'head_exp'], invert_match=False)
            print("Freezing exp loss component")
            self.loss.freeze_component('exp')

    def predict_step(self, batch, batch_idx, *args, **kwargs):
        if self.cfg.task.test_mode == 'inference':
            loss, pred, obs = self._shared_step(
                batch, batch_idx, stage='predict')
            result_df = []
            for batch_element in range(len(batch['gene_name'])):
                goi_idx = batch['all_tss_peak'][batch_element]
<<<<<<< HEAD
                goi_idx = goi_idx[goi_idx > 0] # filter out PAD tokens (-1)
                goi_idx = goi_idx[goi_idx < batch['region_motif'][batch_element].shape[0]] # filter out TSS that exceed number of regions
                if len(goi_idx) == 0:
                    goi_idx = batch["tss_peak"][batch_element][0]
=======
                goi_idx = goi_idx[goi_idx > 0] # filter out pad (tss_peak = 0)
>>>>>>> 6d500b29
                strand = batch['strand'][batch_element]
                atpm = batch['region_motif'][batch_element][goi_idx, -1].max().cpu().item()
                gene_name = batch['gene_name'][batch_element]
                for key in pred:
                    result_df.append(
                        {'gene_name': gene_name, 'key': key, 'pred': pred[key][batch_element][:, strand][goi_idx].max().cpu().item(), 'obs': obs[key][batch_element][:, strand][goi_idx].max().cpu().item(), 'atpm': atpm})
            result_df = pd.DataFrame(result_df)
            result_df.to_csv(
                f"{self.cfg.machine.output_dir}/{self.cfg.wandb.run_name}.csv", index=False, mode='a', header=False
            )
        elif self.cfg.task.test_mode == 'perturb':
            # TODO: need to figure out if batching is working
            pred = self.perturb_step(batch, batch_idx)
            batch_size = len(batch['WT']['strand'])
            results = []

            for i in range(batch_size):
                strand = batch['WT']['strand'][i].cpu().numpy()
                gene_name = batch['WT']['gene_name'][i]
                tss_peak = batch['WT']['tss_peak'][i].cpu().numpy()
                goi_idx = batch['WT']['all_tss_peak'][i].cpu().numpy()
                goi_idx = goi_idx[goi_idx > 0]
                goi_idx = goi_idx[goi_idx < pred['pred_wt']['exp'][i].shape[0]]

                result = {
                    'gene_name': gene_name,
                    'strand': strand,
                    'tss_peak': tss_peak,
                    'perturb_chrom': batch['MUT']['perturb_chrom'][i],
                    'perturb_start': batch['MUT']['perturb_start'][i].cpu().item(),
                    'perturb_end': batch['MUT']['perturb_end'][i].cpu().item(),
                    'pred_wt': pred['pred_wt']['exp'][i][:, strand][goi_idx].mean().cpu().item(),
                    'pred_mut': pred['pred_mut']['exp'][i][:, strand][goi_idx].mean().cpu().item(),
                    'obs': pred['obs_wt']['exp'][i][:, strand][goi_idx].mean().cpu().item()
                }
                results.append(result)

            # Save results to a csv as multiple rows
            results_df = pd.DataFrame(results)
            results_df.to_csv(
                f"{self.cfg.machine.output_dir}/{self.cfg.wandb.run_name}.csv", index=False, mode='a', header=False
            )
            # except Exception as e:
                # print(e)
        elif self.cfg.task.test_mode == 'interpret':
            goi_idx = batch['all_tss_peak'][0].cpu().numpy()
            tss_peak = batch['tss_peak'][0].cpu().numpy()
            # assume focus is the center peaks in the input sample
            torch.set_grad_enabled(True)
            pred, obs, jacobians, embeddings = self.interpret_step(batch, batch_idx, layer_names=self.cfg.task.layer_names, focus=tss_peak)
            pred = np.array([pred['exp'][i][:, batch['strand'][i].cpu().numpy()][batch['all_tss_peak'][i].cpu().numpy()].mean() for i in range(len(batch['gene_name']))])
            obs = np.array([obs['exp'][i][:, batch['strand'][i].cpu().numpy()][batch['all_tss_peak'][i].cpu().numpy()].mean() for i in range(len(batch['gene_name']))])
            gene_names = recursive_numpy(recursive_detach(batch['gene_name']))
            for i, gene_name in enumerate(gene_names):
                if len(gene_name)< 20:
                    gene_names[i] = gene_name + ' '*(15-len(gene_name))
            chromosomes = recursive_numpy(recursive_detach(batch['chromosome']))
            for i, chromosome in enumerate(chromosomes):
                if len(chromosome) < 10:
                    chromosomes[i] = chromosome + ' '*(10-len(chromosome))
            
            result = {
                'pred': pred,
                'obs': obs,
                'jacobians': jacobians,
                'input': embeddings['input']['region_motif'],
                'peaks': recursive_numpy(recursive_detach(batch['peak_coord'])),
                'chromosome': chromosomes,
                'strand': recursive_numpy(recursive_detach(batch['strand'])),
                'gene_name': gene_names,
            }
            # save to zarr
            zarr_path = f"{self.cfg.machine.output_dir}/{self.cfg.wandb.run_name}.zarr" 
            from numcodecs import VLenUTF8
            object_codec = VLenUTF8()
            z = zarr.open(zarr_path, mode='a')
            recursive_save_to_zarr(z, result,  object_codec=object_codec, overwrite=True)
        
        elif self.cfg.task.test_mode == 'interpret_captum':
            tss_peak = batch['tss_peak'][0].cpu().numpy()

            new_peak_start_idx, new_peak_end_idx, new_tss_peak = get_insulation_overlap(batch, self.dm.dataset_predict.zarr_dataset.datapool.insulation)
            for shift in np.random.randint(-10, 10, 5):
                if new_peak_start_idx+shift < 0 or new_peak_end_idx+shift >= batch['region_motif'][0].shape[0]:
                    continue
                # assume focus is the center peaks in the input sample
                torch.set_grad_enabled(True)
                self.interpret_captum_step(batch, batch_idx, focus=new_tss_peak, start=new_peak_start_idx, end=new_peak_end_idx, shift=shift)


    def get_model(self):
        model = instantiate(self.cfg.model)
        
        # Load main model checkpoint
        if self.cfg.finetune.checkpoint is not None:
            checkpoint_model = load_checkpoint(self.cfg.finetune.checkpoint, model_key=self.cfg.finetune.model_key)
            checkpoint_model = extract_state_dict(checkpoint_model)
            checkpoint_model = rename_state_dict(checkpoint_model, self.cfg.finetune.rename_config)
            lora_config = {  # specify which layers to add lora to, by default only add to linear layers
                nn.Linear: {
                    "weight": partial(LoRAParametrization.from_linear, rank=8),
                },
                nn.Conv2d: {
                    "weight": partial(LoRAParametrization.from_conv2d, rank=4),
                },
            }
            if any("lora" in k for k in checkpoint_model.keys()) and self.cfg.finetune.use_lora:
                add_lora_by_name(model, self.cfg.finetune.layers_with_lora, lora_config)
                load_state_dict(model, checkpoint_model, strict=self.cfg.finetune.strict)
            elif any("lora" in k for k in checkpoint_model.keys()) and not self.cfg.finetune.use_lora:
                raise ValueError("Model checkpoint contains LoRA parameters but use_lora is set to False")
            elif not any("lora" in k for k in checkpoint_model.keys()) and self.cfg.finetune.use_lora:
                logging.info("Model checkpoint does not contain LoRA parameters but use_lora is set to True, using the checkpoint as base model")
                load_state_dict(model, checkpoint_model, strict=self.cfg.finetune.strict)
                add_lora_by_name(model, self.cfg.finetune.layers_with_lora, lora_config)
            else:
                load_state_dict(model, checkpoint_model, strict=self.cfg.finetune.strict)
            
        
        # Load additional checkpoints
        if len(self.cfg.finetune.additional_checkpoints) > 0:
            for checkpoint_config in self.cfg.finetune.additional_checkpoints:
                checkpoint_model = load_checkpoint(checkpoint_config.checkpoint, model_key=checkpoint_config.model_key)
                checkpoint_model = extract_state_dict(checkpoint_model)
                checkpoint_model = rename_state_dict(checkpoint_model, checkpoint_config.rename_config)
                load_state_dict(model, checkpoint_model, strict=checkpoint_config.strict)
        
        if self.cfg.finetune.use_lora:            
            # Load LoRA parameters based on the stage
            if self.cfg.stage == 'fit':
                # Load LoRA parameters for training
                if self.cfg.finetune.lora_checkpoint is not None:
                    lora_state_dict = load_checkpoint(self.cfg.finetune.lora_checkpoint)
                    lora_state_dict = extract_state_dict(lora_state_dict)
                    lora_state_dict = rename_state_dict(lora_state_dict, self.cfg.finetune.lora_rename_config)
                    load_state_dict(model, lora_state_dict, strict=True)
            elif self.cfg.stage in ['validate', 'predict']:
                # Load LoRA parameters for validation and prediction
                if self.cfg.finetune.lora_checkpoint is not None:
                    lora_state_dict = load_checkpoint(self.cfg.finetune.lora_checkpoint)
                    lora_state_dict = extract_state_dict(lora_state_dict)
                    lora_state_dict = rename_state_dict(lora_state_dict, self.cfg.finetune.lora_rename_config)
                    load_state_dict(model, lora_state_dict, strict=True)
        
        model.freeze_layers(patterns_to_freeze=self.cfg.finetune.patterns_to_freeze, invert_match=False)
        print("Model = %s" % str(model))
        return model

    def on_validation_epoch_end(self):
        # save self.trainer.callback_metrics to a csv as one row
        metric_dict = dict_to_item(self.trainer.callback_metrics)
        metric_dict['peak_count_filter'] = self.cfg.dataset.peak_count_filter
        metric_dict['motif_scaler'] = self.cfg.dataset.reference_region_motif.motif_scaler
        metric_dict['quantitative_atac'] = self.cfg.dataset.quantitative_atac
        # as dataframe
        import pandas as pd
        df = pd.DataFrame(metric_dict, index=[0])
        # save to csv
        if not os.path.exists(f"{self.cfg.machine.output_dir}/val_metrics.csv"):
            df.to_csv(f"{self.cfg.machine.output_dir}/val_metrics.csv",
                      index=False)
        else:
            df.to_csv(f"{self.cfg.machine.output_dir}/val_metrics.csv",
                      mode='a', header=False, index=False)

    def configure_optimizers(self):
        if hasattr(self.model.cfg, 'encoder') and hasattr(self.model.cfg.encoder, 'num_layers'):
            num_layers = self.model.cfg.encoder.num_layers
        else:
            num_layers = 0
        assigner = LayerDecayValueAssigner(
            list(0.75 ** (num_layers + 1 - i) for i in range(num_layers + 2)))

        if assigner is not None:
            print("Assigned values = %s" % str(assigner.values))
        skip_weight_decay_list = self.model.no_weight_decay()
        print("Skip weight decay list: ", skip_weight_decay_list)

        optimizer = create_optimizer(self.cfg.optimizer, self.model,
                                     skip_list=skip_weight_decay_list,
                                     get_num_layer=assigner.get_layer_id if assigner is not None else None,
                                     get_layer_scale=assigner.get_scale if assigner is not None else None
                                     )

        data_size = len(self.dm.dataset_train)
        num_training_steps_per_epoch = (
            data_size // self.cfg.machine.batch_size // self.cfg.machine.num_devices
        )
        schedule = cosine_scheduler(
            base_value=self.cfg.optimizer.lr,
            final_value=self.cfg.optimizer.min_lr,
            epochs=self.cfg.training.epochs,
            niter_per_ep=num_training_steps_per_epoch,
            warmup_epochs=self.cfg.training.warmup_epochs,
            start_warmup_value=self.cfg.optimizer.min_lr,
            warmup_steps=-1
        )
        # step based lr scheduler
        lr_scheduler = torch.optim.lr_scheduler.LambdaLR(
            optimizer,
            lr_lambda=lambda step: schedule[step]/self.cfg.optimizer.lr,
        )
        return [optimizer], [lr_scheduler]


def run(cfg: DictConfig):
    model = RegionLitModel(cfg)
    print(OmegaConf.to_yaml(cfg))
    dm = ReferenceRegionDataModule(cfg)
    model.dm = dm
    wandb_logger = WandbLogger(name=cfg.wandb.run_name,
                               project=cfg.wandb.project_name,
<<<<<<< HEAD
                               entity="get-v3",
    )
=======
                               entity="get-v3")
>>>>>>> 6d500b29
    wandb_logger.log_hyperparams(OmegaConf.to_container(cfg, resolve=True))
    if cfg.machine.num_devices > 0:
        strategy = 'auto'
        accelerator = 'gpu'
        device = cfg.machine.num_devices
        if cfg.machine.num_devices > 1:
            strategy = 'ddp_spawn'
    else:
        strategy = 'auto'
        accelerator = 'cpu'
        device = 'auto'
    inference_mode = True
    if 'interpret' in cfg.task.test_mode:
        inference_mode = False

    trainer = L.Trainer(
        max_epochs=cfg.training.epochs,
        accelerator="cuda",
        num_sanity_val_steps=0,
        strategy=strategy,
        devices=[0],
        logger=[
            wandb_logger,
            CSVLogger('logs', f'{cfg.wandb.project_name}_{cfg.wandb.run_name}')],
        callbacks=[ModelCheckpoint(
            monitor="val_loss", mode="min", save_top_k=1, save_last=True, filename="best")],
        # plugins=[][MixedPrecision(precision='16-mixed', device="cuda")],
        accumulate_grad_batches=cfg.training.accumulate_grad_batches,
        gradient_clip_val=cfg.training.clip_grad,
        log_every_n_steps=4,
        val_check_interval=0.5,
        default_root_dir=cfg.machine.output_dir,
        inference_mode=inference_mode,
    )
    if cfg.stage == 'fit':
        trainer.fit(model, dm)
    if cfg.stage == 'validate':
        trainer.validate(model, datamodule=dm)
    if cfg.stage == 'predict':
        trainer.predict(model, datamodule=dm)


# def run_downstream(cfg: DictConfig):
#     torch.set_float32_matmul_precision('medium')
#     model = LitModel(cfg)
#     # move the model to the gpu
#     model.to('cuda')
#     dm = GETDataModule(cfg)
#     model.dm = dm
#     if cfg.machine.num_devices > 0:
#         strategy = 'auto'
#         accelerator = 'gpu'
#         device = cfg.machine.num_devices
#         if cfg.machine.num_devices > 1:
#             strategy = 'ddp_spawn'
#     else:
#         strategy = 'auto'
#         accelerator = 'cpu'
#         device = 'auto'
#     trainer = L.Trainer(
#         max_epochs=cfg.training.epochs,
#         accelerator=accelerator,
#         num_sanity_val_steps=10,
#         strategy=strategy,
#         devices=device,
#         # plugins=[MixedPrecision(precision='16-mixed', device="cuda")],
#         accumulate_grad_batches=cfg.training.accumulate_grad_batches,
#         gradient_clip_val=cfg.training.clip_grad,
#         log_every_n_steps=100,
#         deterministic=True,
#         default_root_dir=cfg.machine.output_dir,
#     )
#     print(run_ppif_task(trainer, model))<|MERGE_RESOLUTION|>--- conflicted
+++ resolved
@@ -15,11 +15,6 @@
 from minlora import LoRAParametrization
 from minlora.model import add_lora_by_name
 from omegaconf import MISSING, DictConfig, OmegaConf
-<<<<<<< HEAD
-# from minlora import add_lora, merge_lora
-=======
-
->>>>>>> 6d500b29
 import wandb
 from get_model.config.config import *
 from get_model.dataset.zarr_dataset import (
@@ -185,14 +180,10 @@
             result_df = []
             for batch_element in range(len(batch['gene_name'])):
                 goi_idx = batch['all_tss_peak'][batch_element]
-<<<<<<< HEAD
                 goi_idx = goi_idx[goi_idx > 0] # filter out PAD tokens (-1)
                 goi_idx = goi_idx[goi_idx < batch['region_motif'][batch_element].shape[0]] # filter out TSS that exceed number of regions
                 if len(goi_idx) == 0:
                     goi_idx = batch["tss_peak"][batch_element][0]
-=======
-                goi_idx = goi_idx[goi_idx > 0] # filter out pad (tss_peak = 0)
->>>>>>> 6d500b29
                 strand = batch['strand'][batch_element]
                 atpm = batch['region_motif'][batch_element][goi_idx, -1].max().cpu().item()
                 gene_name = batch['gene_name'][batch_element]
@@ -405,12 +396,7 @@
     model.dm = dm
     wandb_logger = WandbLogger(name=cfg.wandb.run_name,
                                project=cfg.wandb.project_name,
-<<<<<<< HEAD
-                               entity="get-v3",
-    )
-=======
                                entity="get-v3")
->>>>>>> 6d500b29
     wandb_logger.log_hyperparams(OmegaConf.to_container(cfg, resolve=True))
     if cfg.machine.num_devices > 0:
         strategy = 'auto'

<<<<<<< HEAD
# GET: Gene Expression Transformer

GET is a deep learning model for predicting gene expression from genomic and epigenomic data. It integrates ATAC-seq, Hi-C, and other genomic features to make accurate predictions of gene expression levels.

## Table of Contents

- [GET: Gene Expression Transformer](#get-gene-expression-transformer)
  - [Table of Contents](#table-of-contents)
  - [Installation](#installation)
  - [Quick Start](#quick-start)
  - [Data Preparation](#data-preparation)
  - [Model Architecture](#model-architecture)
  - [Training](#training)
  - [Evaluation](#evaluation)
  - [Configuration](#configuration)
  - [Contributing](#contributing)
  - [License](#license)
  - [Citation](#citation)
  - [Contact](#contact)

## Installation
```bash
pip install -e .
```

## Quick Start

To run a basic training job:
```bash
python get_model/debug/debug_run_ref_region_hic_oe.py --config-name eval_k562_fetal_ref_region_k562_hic_oe stage=fit
```
## Data Preparation

GET requires preprocessed ATAC-seq, RNA-seq, and optionally Hi-C data. See the [data preprocessing tutorial](tutorials/DataPreprocessing.md) for detailed instructions.

## Model Architecture

GET uses a transformer-based architecture with several key components:
- Motif Scanner
- ATAC Attention
- Region Embedding
- Transformer Encoder
- Task-specific heads (Expression, Hi-C, etc.)

For more details, see [Model Architecture](docs/ModelArchitecture.md).

## Training

To fine-tune a pre-trained model:

See [Fine-tuning Tutorial](tutorials/Finetune.md) for more information.

## Evaluation

To evaluate a trained model:
```bash
python get_model/debug/debug_run_ref_region_hic_oe.py --config-name eval_k562_fetal_ref_region_k562_hic_oe stage=validate
```

## Configuration

GET uses Hydra for configuration management. Key configuration files:

- Base config: `get_model/config/config.py`
- Model configs: `get_model/config/model/*.yaml`
- Dataset configs: `get_model/config/dataset/*.yaml`

See [Configuration Guide](docs/Configuration.md) for more details.

## Contributing

We welcome contributions! Please see our [Contributing Guidelines](CONTRIBUTING.md) for more information.

## License

This project is licensed under the CC BY-NC 4.0 License.

## Citation

If you use GET in your research, please cite our paper:

## Contact

For questions or support, please open an issue or contact [fuxialexander@gmail.com](mailto:fuxialexander@gmail.com).
=======
# Fine-Tuning a Model for ATAC-Seq and RNA-Seq Data

This tutorial walks you through the process of fine-tuning a model using single-cell ATAC-seq data or bulk-ATAC-seq data and RNA-seq gene expression data. We will cover data preprocessing, setting up configurations, running the fine-tuning, and performing downstream analysis.

## Step 1: Pre-process the Data

You need ATAC-seq data in the form of a fragment file (for single-cell data) or a `BAM` file (for bulk data). For RNA-seq, you will need a list of `CSV` files denoting gene expression or a single `CSV` file, or data in `h5ad` format.

The output will be a `zarr` file containing both ATAC-seq pseudoblock data and RNA-seq expression values.

Refer to the specific data preprocessing tutorial for detailed steps. 

## Step 2: Configuration Settings

Depending on your data input setting, the configuration might vary. Below is a high-level overview of the required configurations.

### Example Configuration Structure

1. **Base Configuration**: General settings and paths.
2. **Model Configuration**: Specific settings for the model architecture.
3. **Finetune Configuration**: Settings related to the fine-tuning process.
4. **Dataset Configuration**: Details about the dataset being used.

Refer to `get_model/config` for specific config examples.

### Sample YAML Configuration Overview

A sample configuration file can be found in get_model/config/eval_k562_fetal_ref_region_k562_hic_oe.yaml (and many others).
```yaml
defaults:
  - base_ref_region_config # this is the base configuration for reference region settings, defined in get_model/config/config.py
  - model/GETRegionFinetuneHiCOE@_here_ # this is the model configuration which means we use all the config in get_model/config/model/GETRegionFinetuneHiCOE.yaml and put them directly here
  - machine/pc # this is the machine config, which is suppose to specify machine specific settings like data/codebase paths, number of workers and GPUs, etc
  - finetune/v1_finetune@finetune # this is the finetune config, which is suppose to specify the checkpoint to use for finetuning and more
  - dataset/k562_hic_oe@dataset # this is the dataset config, which is suppose to specify the paths to the data, settings for loading and preprocessing data, and other dataset specific parameters
  - _self_ # this is a required component

# other configs
training:
  save_ckpt_freq: 1 # save checkpoint every epoch
  epochs: 100 # number of epochs to train
  warmup_epochs: 1 # number of warmup epochs
  accumulate_grad_batches: 1 # number of batches to accumulate gradients
  clip_grad: null # gradient clipping value
  use_fp16: false # use half precision training

dataset:
  quantitative_atac: true # use quantitative ATAC-seq data
  sampling_step: 100 # sampling step for the data
  mask_ratio: 0 # mask ratio for the data

optimizer:
  lr: 0.0001 # learning rate
  min_lr: 0.000001 # minimum learning rate
  weight_decay: 0.05 # weight decay
  opt: "adamw" # optimizer
  opt_eps: 1e-8 # optimizer epsilon
  opt_betas: [0.9, 0.999] # optimizer betas
 
wandb:
  project_name: "GETRegionFinetune_k562_cage" # wandb project name
  run_name: "debug" # wandb run name
```

**Model Configuration**

This config defines the model architecture, layers, and other hyperparameters. Use the appropriate model config based on your requirements.

**Finetune Configuration**

Defines the checkpoint to use, model key, and layer-specific settings for fine-tuning.

**Dataset Configuration**

Specifies paths to the data, settings for loading and preprocessing data, and other dataset-specific parameters.

## Step 3: Run the Fine-Tuning

To fine-tune the model, use the following command:

```bash
python get_model/debug/debug_run_ref_region_hic_oe.py --config-name eval_k562_fetal_ref_region_k562_hic_oe stage=fit
```

You can override specific configurations via command line:

```bash
python get_model/debug/debug_run_ref_region_hic_oe.py --config-name eval_k562_fetal_ref_region_k562_hic_oe stage=fit dataset.peak_count_filter=10 dataset.reference_region_motif.motif_scaler=1.3 machine.num_workers=4 machine.batch_size=8
```

## Step 4: Downstream Analysis

Once fine-tuning is complete, gather the checkpoints and prepare scripts for further analysis. 
>>>>>>> dfaaae08
<|MERGE_RESOLUTION|>--- conflicted
+++ resolved
@@ -1,7 +1,6 @@
-<<<<<<< HEAD
 # GET: Gene Expression Transformer
 
-GET is a deep learning model for predicting gene expression from genomic and epigenomic data. It integrates ATAC-seq, Hi-C, and other genomic features to make accurate predictions of gene expression levels.
+GET: a foundation model of transcription across human cell types
 
 ## Table of Contents
 
@@ -82,99 +81,4 @@
 
 ## Contact
 
-For questions or support, please open an issue or contact [fuxialexander@gmail.com](mailto:fuxialexander@gmail.com).
-=======
-# Fine-Tuning a Model for ATAC-Seq and RNA-Seq Data
-
-This tutorial walks you through the process of fine-tuning a model using single-cell ATAC-seq data or bulk-ATAC-seq data and RNA-seq gene expression data. We will cover data preprocessing, setting up configurations, running the fine-tuning, and performing downstream analysis.
-
-## Step 1: Pre-process the Data
-
-You need ATAC-seq data in the form of a fragment file (for single-cell data) or a `BAM` file (for bulk data). For RNA-seq, you will need a list of `CSV` files denoting gene expression or a single `CSV` file, or data in `h5ad` format.
-
-The output will be a `zarr` file containing both ATAC-seq pseudoblock data and RNA-seq expression values.
-
-Refer to the specific data preprocessing tutorial for detailed steps. 
-
-## Step 2: Configuration Settings
-
-Depending on your data input setting, the configuration might vary. Below is a high-level overview of the required configurations.
-
-### Example Configuration Structure
-
-1. **Base Configuration**: General settings and paths.
-2. **Model Configuration**: Specific settings for the model architecture.
-3. **Finetune Configuration**: Settings related to the fine-tuning process.
-4. **Dataset Configuration**: Details about the dataset being used.
-
-Refer to `get_model/config` for specific config examples.
-
-### Sample YAML Configuration Overview
-
-A sample configuration file can be found in get_model/config/eval_k562_fetal_ref_region_k562_hic_oe.yaml (and many others).
-```yaml
-defaults:
-  - base_ref_region_config # this is the base configuration for reference region settings, defined in get_model/config/config.py
-  - model/GETRegionFinetuneHiCOE@_here_ # this is the model configuration which means we use all the config in get_model/config/model/GETRegionFinetuneHiCOE.yaml and put them directly here
-  - machine/pc # this is the machine config, which is suppose to specify machine specific settings like data/codebase paths, number of workers and GPUs, etc
-  - finetune/v1_finetune@finetune # this is the finetune config, which is suppose to specify the checkpoint to use for finetuning and more
-  - dataset/k562_hic_oe@dataset # this is the dataset config, which is suppose to specify the paths to the data, settings for loading and preprocessing data, and other dataset specific parameters
-  - _self_ # this is a required component
-
-# other configs
-training:
-  save_ckpt_freq: 1 # save checkpoint every epoch
-  epochs: 100 # number of epochs to train
-  warmup_epochs: 1 # number of warmup epochs
-  accumulate_grad_batches: 1 # number of batches to accumulate gradients
-  clip_grad: null # gradient clipping value
-  use_fp16: false # use half precision training
-
-dataset:
-  quantitative_atac: true # use quantitative ATAC-seq data
-  sampling_step: 100 # sampling step for the data
-  mask_ratio: 0 # mask ratio for the data
-
-optimizer:
-  lr: 0.0001 # learning rate
-  min_lr: 0.000001 # minimum learning rate
-  weight_decay: 0.05 # weight decay
-  opt: "adamw" # optimizer
-  opt_eps: 1e-8 # optimizer epsilon
-  opt_betas: [0.9, 0.999] # optimizer betas
- 
-wandb:
-  project_name: "GETRegionFinetune_k562_cage" # wandb project name
-  run_name: "debug" # wandb run name
-```
-
-**Model Configuration**
-
-This config defines the model architecture, layers, and other hyperparameters. Use the appropriate model config based on your requirements.
-
-**Finetune Configuration**
-
-Defines the checkpoint to use, model key, and layer-specific settings for fine-tuning.
-
-**Dataset Configuration**
-
-Specifies paths to the data, settings for loading and preprocessing data, and other dataset-specific parameters.
-
-## Step 3: Run the Fine-Tuning
-
-To fine-tune the model, use the following command:
-
-```bash
-python get_model/debug/debug_run_ref_region_hic_oe.py --config-name eval_k562_fetal_ref_region_k562_hic_oe stage=fit
-```
-
-You can override specific configurations via command line:
-
-```bash
-python get_model/debug/debug_run_ref_region_hic_oe.py --config-name eval_k562_fetal_ref_region_k562_hic_oe stage=fit dataset.peak_count_filter=10 dataset.reference_region_motif.motif_scaler=1.3 machine.num_workers=4 machine.batch_size=8
-```
-
-## Step 4: Downstream Analysis
-
-Once fine-tuning is complete, gather the checkpoints and prepare scripts for further analysis. 
->>>>>>> dfaaae08
+For questions or support, please open an issue or contact [fuxialexander@gmail.com](mailto:fuxialexander@gmail.com).